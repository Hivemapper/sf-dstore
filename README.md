# dfuse Storage Abstraction
[![reference](https://img.shields.io/badge/godoc-reference-5272B4.svg?style=flat-square)](https://pkg.go.dev/github.com/dfuse-io/dstore)
[![License](https://img.shields.io/badge/License-Apache%202.0-blue.svg)](https://opensource.org/licenses/Apache-2.0)

`dstore` is a simple abstraction on top of Local storage and Cloud
storage. It handles commonly used functions to store things (locally,
<<<<<<< HEAD
or on cloud storage providers), list files, delete, etc..

It is used by **[dfuse](https://github.com/dfuse-io/dfuse)**.


## Contributing

**Issues and PR in this repo related strictly to the dstore library.**

Report any protocol-specific issues in their
[respective repositories](https://github.com/dfuse-io/dfuse#protocols)

**Please first refer to the general
[dfuse contribution guide](https://github.com/dfuse-io/dfuse/blob/master/CONTRIBUTING.md)**,
if you wish to contribute to this code base.


## License

[Apache 2.0](LICENSE)
=======
or on cloud storage providers), list files, delete, etc..
>>>>>>> 55508f48
<|MERGE_RESOLUTION|>--- conflicted
+++ resolved
@@ -4,7 +4,6 @@
 
 `dstore` is a simple abstraction on top of Local storage and Cloud
 storage. It handles commonly used functions to store things (locally,
-<<<<<<< HEAD
 or on cloud storage providers), list files, delete, etc..
 
 It is used by **[dfuse](https://github.com/dfuse-io/dfuse)**.
@@ -24,7 +23,4 @@
 
 ## License
 
-[Apache 2.0](LICENSE)
-=======
-or on cloud storage providers), list files, delete, etc..
->>>>>>> 55508f48
+[Apache 2.0](LICENSE)